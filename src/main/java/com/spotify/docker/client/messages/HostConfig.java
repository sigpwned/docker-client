--- conflicted
+++ resolved
@@ -913,7 +913,6 @@
       return new HostConfig(this);
     }
   }
-<<<<<<< HEAD
 
   public static class Bind {
     private String to;
@@ -1019,8 +1018,4 @@
       }
     }
   }
-}
-
-=======
-}
->>>>>>> 1f93c2aa
+}